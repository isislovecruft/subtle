[package]
name = "subtle-fuzz"
version = "0.0.1"
authors = ["Automatically generated"]
publish = false
edition = "2018"

[package.metadata]
cargo-fuzz = true

[dependencies.subtle]
path = ".."
<<<<<<< HEAD
features = ["nightly"]

[dependencies]
libfuzzer-sys = "0.4"
=======
features = ["nightly", "const-generics"]
[dependencies.libfuzzer-sys]
git = "https://github.com/rust-fuzz/libfuzzer-sys.git"
>>>>>>> 1a2d9e68

# Prevent this from interfering with workspaces
[workspace]
members = ["."]

[[bin]]
name = "conditional_assign_u8"
path = "fuzzers/conditional_assign_u8.rs"
test = false
doc = false

[[bin]]
name = "conditional_assign_u16"
path = "fuzzers/conditional_assign_u16.rs"
test = false
doc = false

[[bin]]
name = "conditional_assign_i8"
path = "fuzzers/conditional_assign_i8.rs"
test = false
doc = false

[[bin]]
name = "conditional_assign_i128"
path = "fuzzers/conditional_assign_i128.rs"
<<<<<<< HEAD
test = false
doc = false
=======

[[bin]]
name = "conditional_assign_array"
path = "fuzzers/conditional_assign_array.rs"
>>>>>>> 1a2d9e68
<|MERGE_RESOLUTION|>--- conflicted
+++ resolved
@@ -10,16 +10,10 @@
 
 [dependencies.subtle]
 path = ".."
-<<<<<<< HEAD
-features = ["nightly"]
+features = ["nightly", "const-generics"]
 
 [dependencies]
 libfuzzer-sys = "0.4"
-=======
-features = ["nightly", "const-generics"]
-[dependencies.libfuzzer-sys]
-git = "https://github.com/rust-fuzz/libfuzzer-sys.git"
->>>>>>> 1a2d9e68
 
 # Prevent this from interfering with workspaces
 [workspace]
@@ -46,12 +40,9 @@
 [[bin]]
 name = "conditional_assign_i128"
 path = "fuzzers/conditional_assign_i128.rs"
-<<<<<<< HEAD
 test = false
 doc = false
-=======
 
 [[bin]]
 name = "conditional_assign_array"
-path = "fuzzers/conditional_assign_array.rs"
->>>>>>> 1a2d9e68
+path = "fuzzers/conditional_assign_array.rs"